<<<<<<< HEAD
val catsEffectVersion = "3.0.0"
=======
val catsEffectVersion = "2.4.1"
>>>>>>> 60698f11

val catsVersion = "2.4.1"

val confluentVersion = "6.1.1"

val fs2Version = "3.0.0"

val kafkaVersion = "2.7.0"

val testcontainersScalaVersion = "0.39.3"

val vulcanVersion = "1.5.0"

val scala212 = "2.12.13"

val scala213 = "2.13.4"

val scala3 = "3.0.0-RC1"

lazy val `fs2-kafka` = project
  .in(file("."))
  .settings(
    mimaSettings,
    scalaSettings,
    noPublishSettings,
    console := (console in (core, Compile)).value,
    console in Test := (console in (core, Test)).value
  )
  .aggregate(core, vulcan)

lazy val core = project
  .in(file("modules/core"))
  .settings(
    moduleName := "fs2-kafka",
    name := moduleName.value,
    dependencySettings ++ Seq(
      libraryDependencies ++= Seq(
        "co.fs2" %% "fs2-core" % fs2Version,
        "org.typelevel" %% "cats-effect" % catsEffectVersion,
        "org.apache.kafka" % "kafka-clients" % kafkaVersion
      )
    ),
    publishSettings,
    mimaSettings,
    scalaSettings,
    testSettings
  )

lazy val vulcan = project
  .in(file("modules/vulcan"))
  .settings(
    moduleName := "fs2-kafka-vulcan",
    name := moduleName.value,
    dependencySettings ++ Seq(
      libraryDependencies ++= Seq(
        "com.github.fd4s" %% "vulcan" % vulcanVersion,
        "io.confluent" % "kafka-avro-serializer" % confluentVersion
      )
    ),
    publishSettings,
    mimaSettings,
    scalaSettings,
    testSettings
  )
  .dependsOn(core)

lazy val docs = project
  .in(file("docs"))
  .settings(
    moduleName := "fs2-kafka-docs",
    name := moduleName.value,
    dependencySettings,
    noPublishSettings,
    scalaSettings,
    mdocSettings,
    buildInfoSettings
  )
  .dependsOn(core, vulcan)
  .enablePlugins(BuildInfoPlugin, DocusaurusPlugin, MdocPlugin, ScalaUnidocPlugin)

lazy val dependencySettings = Seq(
  resolvers += "confluent" at "https://packages.confluent.io/maven/",
  libraryDependencies ++= Seq(
    ("com.dimafeng" %% "testcontainers-scala-scalatest" % testcontainersScalaVersion)
      .withDottyCompat(scalaVersion.value),
    ("com.dimafeng" %% "testcontainers-scala-kafka" % testcontainersScalaVersion)
      .withDottyCompat(scalaVersion.value),
    "org.typelevel" %% "discipline-scalatest" % "2.1.2",
    "org.typelevel" %% "cats-effect-laws" % catsEffectVersion,
    "org.typelevel" %% "cats-effect-testkit" % catsEffectVersion,
    "org.typelevel" %% "cats-testkit-scalatest" % "2.1.2",
    "ch.qos.logback" % "logback-classic" % "1.2.3"
  ).map(_ % Test),
  libraryDependencies ++= {
    if (isDotty.value) Nil
    else
      Seq(
        compilerPlugin(
          ("org.typelevel" %% "kind-projector" % "0.11.3")
            .cross(CrossVersion.full)
        )
      )
  },
  pomPostProcess := { (node: xml.Node) =>
    new xml.transform.RuleTransformer(new xml.transform.RewriteRule {
      def scopedDependency(e: xml.Elem): Boolean =
        e.label == "dependency" && e.child.exists(_.label == "scope")

      override def transform(node: xml.Node): xml.NodeSeq =
        node match {
          case e: xml.Elem if scopedDependency(e) => Nil
          case _                                  => Seq(node)
        }
    }).transform(node).head
  }
)

lazy val mdocSettings = Seq(
  mdoc := run.in(Compile).evaluated,
  scalacOptions --= Seq("-Xfatal-warnings", "-Ywarn-unused"),
  crossScalaVersions := Seq(scalaVersion.value),
  unidocProjectFilter in (ScalaUnidoc, unidoc) := inProjects(core, vulcan),
  target in (ScalaUnidoc, unidoc) := (baseDirectory in LocalRootProject).value / "website" / "static" / "api",
  cleanFiles += (target in (ScalaUnidoc, unidoc)).value,
  docusaurusCreateSite := docusaurusCreateSite
    .dependsOn(unidoc in Compile)
    .dependsOn(updateSiteVariables in ThisBuild)
    .value,
  docusaurusPublishGhpages :=
    docusaurusPublishGhpages
      .dependsOn(unidoc in Compile)
      .dependsOn(updateSiteVariables in ThisBuild)
      .value,
  // format: off
  scalacOptions in (ScalaUnidoc, unidoc) ++= Seq(
    "-doc-source-url", s"https://github.com/fd4s/fs2-kafka/tree/v${(latestVersion in ThisBuild).value}€{FILE_PATH}.scala",
    "-sourcepath", baseDirectory.in(LocalRootProject).value.getAbsolutePath,
    "-doc-title", "FS2 Kafka",
    "-doc-version", s"v${(latestVersion in ThisBuild).value}"
  )
  // format: on
)

lazy val buildInfoSettings = Seq(
  buildInfoPackage := "fs2.kafka.build",
  buildInfoObject := "info",
  buildInfoKeys := Seq[BuildInfoKey](
    scalaVersion,
    scalacOptions,
    sourceDirectory,
    latestVersion in ThisBuild,
    BuildInfoKey.map(version in ThisBuild) {
      case (_, v) => "latestSnapshotVersion" -> v
    },
    BuildInfoKey.map(moduleName in core) {
      case (k, v) => "core" ++ k.capitalize -> v
    },
    BuildInfoKey.map(crossScalaVersions in core) {
      case (k, v) => "core" ++ k.capitalize -> v
    },
    BuildInfoKey.map(moduleName in vulcan) {
      case (k, v) => "vulcan" ++ k.capitalize -> v
    },
    BuildInfoKey.map(crossScalaVersions in vulcan) {
      case (k, v) => "vulcan" ++ k.capitalize -> v
    },
    organization in LocalRootProject,
    crossScalaVersions in core,
    BuildInfoKey("fs2Version" -> fs2Version),
    BuildInfoKey("kafkaVersion" -> kafkaVersion),
    BuildInfoKey("vulcanVersion" -> vulcanVersion),
    BuildInfoKey("confluentVersion" -> confluentVersion)
  )
)

lazy val metadataSettings = Seq(
  organization := "com.github.fd4s"
)

ThisBuild / githubWorkflowTargetBranches := Seq("series/*")

ThisBuild / githubWorkflowBuild := Seq(
  WorkflowStep.Sbt(List("ci")),
  WorkflowStep.Sbt(List("docs/run"), cond = Some(s"matrix.scala == '$scala213'"))
)

ThisBuild / githubWorkflowArtifactUpload := false

ThisBuild / githubWorkflowTargetTags ++= Seq("v*")
ThisBuild / githubWorkflowPublishTargetBranches :=
  Seq(RefPredicate.StartsWith(Ref.Tag("v")))

ThisBuild / githubWorkflowPublish := Seq(
  WorkflowStep.Sbt(
    List("ci-release", "docs/docusaurusPublishGhpages"),
    env = Map(
      "GIT_DEPLOY_KEY" -> "${{ secrets.GIT_DEPLOY_KEY }}",
      "PGP_PASSPHRASE" -> "${{ secrets.PGP_PASSPHRASE }}",
      "PGP_SECRET" -> "${{ secrets.PGP_SECRET }}",
      "SONATYPE_PASSWORD" -> "${{ secrets.SONATYPE_PASSWORD }}",
      "SONATYPE_USERNAME" -> "${{ secrets.SONATYPE_USERNAME }}"
    )
  )
)

lazy val publishSettings =
  metadataSettings ++ Seq(
    publishArtifact in Test := false,
    pomIncludeRepository := (_ => false),
    homepage := Some(url("https://fd4s.github.io/fs2-kafka")),
    licenses := List("Apache-2.0" -> url("https://www.apache.org/licenses/LICENSE-2.0.txt")),
    startYear := Some(2018),
    headerLicense := Some(
      de.heikoseeberger.sbtheader.License.ALv2(
        s"${startYear.value.get}-${java.time.Year.now}",
        "OVO Energy Limited",
        HeaderLicenseStyle.SpdxSyntax
      )
    ),
    excludeFilter.in(headerSources) := HiddenFileFilter,
    developers := List(
      Developer(
        id = "vlovgr",
        name = "Viktor Lövgren",
        email = "github@vlovgr.se",
        url = url("https://vlovgr.se")
      )
    )
  )

lazy val mimaSettings = Seq(
  // Restore this after releasing v3.0.0
  // mimaPreviousArtifacts := {
  //   if (publishArtifact.value) {
  //     Set(organization.value %% moduleName.value % (previousStableVersion in ThisBuild).value.get)
  //   } else Set()
  // },
  mimaPreviousArtifacts := Set(),
  mimaBinaryIssueFilters ++= {
    import com.typesafe.tools.mima.core._
    // format: off
    Seq(
      ProblemFilters.exclude[Problem]("fs2.kafka.internal.*"),
      ProblemFilters.exclude[IncompatibleSignatureProblem]("*")
    )
    // format: on
  }
)

lazy val noPublishSettings =
  publishSettings ++ Seq(
    skip in publish := true,
    publishArtifact := false
  )

ThisBuild / scalaVersion := scala213
ThisBuild / crossScalaVersions := Seq(scala212, scala213, scala3)

lazy val scalaSettings = Seq(
  scalacOptions ++= Seq(
    "-deprecation",
    "-encoding",
    "UTF-8",
    "-feature",
    "-language:implicitConversions",
    "-unchecked"
  ) ++ (
    if (scalaVersion.value.startsWith("2.13"))
      Seq(
        "-language:higherKinds",
        "-Xlint",
        "-Ywarn-dead-code",
        "-Ywarn-numeric-widen",
        "-Ywarn-value-discard",
        "-Ywarn-unused",
        "-Xfatal-warnings"
      )
    else if (scalaVersion.value.startsWith("2.12"))
      Seq(
        "-language:higherKinds",
        "-Xlint",
        "-Yno-adapted-args",
        "-Ywarn-dead-code",
        "-Ywarn-numeric-widen",
        "-Ywarn-value-discard",
        "-Ywarn-unused",
        "-Ypartial-unification",
        "-Xfatal-warnings"
      )
    else
      Seq(
        "-Ykind-projector",
        "-source:3.0-migration",
        "-Xignore-scala2-macros"
      )
  ),
  scalacOptions in (Compile, doc) += "-nowarn", // workaround for https://github.com/scala/bug/issues/12007
  scalacOptions in (Compile, console) --= Seq("-Xlint", "-Ywarn-unused"),
  scalacOptions in (Test, console) := (scalacOptions in (Compile, console)).value,
  Compile / unmanagedSourceDirectories ++=
    Seq(
      baseDirectory.value / "src" / "main" / (if (scalaVersion.value.startsWith("2.12"))
                                                "scala-2.12"
                                              else "scala-2.13+")
    ),
  Test / fork := true
)

lazy val testSettings = Seq(
  logBuffered in Test := false,
  parallelExecution in Test := false,
  testOptions in Test += Tests.Argument("-oDF")
)

def minorVersion(version: String): String = {
  val (major, minor) =
    CrossVersion.partialVersion(version).get
  s"$major.$minor"
}

val latestVersion = settingKey[String]("Latest stable released version")
latestVersion in ThisBuild := {
  val snapshot = (isSnapshot in ThisBuild).value
  val stable = (isVersionStable in ThisBuild).value

  if (!snapshot && stable) {
    (version in ThisBuild).value
  } else {
    (previousStableVersion in ThisBuild).value.get
  }
}

val updateSiteVariables = taskKey[Unit]("Update site variables")
updateSiteVariables in ThisBuild := {
  val file =
    (baseDirectory in LocalRootProject).value / "website" / "variables.js"

  val variables =
    Map[String, String](
      "organization" -> (organization in LocalRootProject).value,
      "coreModuleName" -> (moduleName in core).value,
      "latestVersion" -> (latestVersion in ThisBuild).value,
      "scalaPublishVersions" -> {
        val minorVersions = (crossScalaVersions in core).value.map(minorVersion)
        if (minorVersions.size <= 2) minorVersions.mkString(" and ")
        else minorVersions.init.mkString(", ") ++ " and " ++ minorVersions.last
      }
    )

  val fileHeader =
    "// Generated by sbt. Do not edit directly."

  val fileContents =
    variables.toList
      .sortBy { case (key, _) => key }
      .map { case (key, value) => s"  $key: '$value'" }
      .mkString(s"$fileHeader\nmodule.exports = {\n", ",\n", "\n};\n")

  IO.write(file, fileContents)
}

def addCommandsAlias(name: String, values: List[String]) =
  addCommandAlias(name, values.mkString(";", ";", ""))

addCommandsAlias(
  "validate",
  List(
    "+clean",
    "+test",
    "+mimaReportBinaryIssues",
    "+scalafmtCheck",
    "scalafmtSbtCheck",
    "+headerCheck",
    "+doc",
    "docs/run"
  )
)

addCommandsAlias(
  "ci",
  List(
    "clean",
    "test",
    "mimaReportBinaryIssues",
    "scalafmtCheck",
    "scalafmtSbtCheck",
    "headerCheck",
    "doc"
  )
)<|MERGE_RESOLUTION|>--- conflicted
+++ resolved
@@ -1,8 +1,4 @@
-<<<<<<< HEAD
 val catsEffectVersion = "3.0.0"
-=======
-val catsEffectVersion = "2.4.1"
->>>>>>> 60698f11
 
 val catsVersion = "2.4.1"
 
