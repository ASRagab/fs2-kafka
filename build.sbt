val catsEffectVersion = "3.2.9"

val catsVersion = "2.6.1"

val confluentVersion = "6.2.1"

val fs2Version = "3.1.0"

val kafkaVersion = "2.8.1"

val testcontainersScalaVersion = "0.39.8"

val vulcanVersion = "1.7.1"

<<<<<<< HEAD
val scala2 = "2.13.6"
=======
val munitVersion = "0.7.29"

val scala212 = "2.12.15"

val scala213 = "2.13.6"
>>>>>>> 10d548e2

val scala3 = "3.0.2"

lazy val `fs2-kafka` = project
  .in(file("."))
  .settings(
    mimaSettings,
    scalaSettings,
    noPublishSettings,
    console := (core / Compile / console).value,
    Test / console := (core / Test / console).value
  )
  .aggregate(core, vulcan, `vulcan-testkit-munit`)

lazy val core = project
  .in(file("modules/core"))
  .settings(
    moduleName := "fs2-kafka",
    name := moduleName.value,
    dependencySettings ++ Seq(
      libraryDependencies ++= Seq(
        "co.fs2" %% "fs2-core" % fs2Version,
        "org.typelevel" %% "cats-effect" % catsEffectVersion,
        "org.apache.kafka" % "kafka-clients" % kafkaVersion
      )
    ),
    publishSettings,
    mimaSettings,
    scalaSettings,
    testSettings
  )

lazy val vulcan = project
  .in(file("modules/vulcan"))
  .settings(
    moduleName := "fs2-kafka-vulcan",
    name := moduleName.value,
    dependencySettings ++ Seq(
      libraryDependencies ++= Seq(
        "com.github.fd4s" %% "vulcan" % vulcanVersion,
        "io.confluent" % "kafka-avro-serializer" % confluentVersion
      )
    ),
    publishSettings,
    mimaSettings,
    scalaSettings,
    testSettings
  )
  .dependsOn(core)

lazy val `vulcan-testkit-munit` = project
  .in(file("modules/vulcan-testkit-munit"))
  .settings(
    moduleName := "fs2-kafka-vulcan-testkit-munit",
    name := moduleName.value,
    dependencySettings ++ Seq(
      libraryDependencies ++= Seq(
        "org.scalameta" %% "munit" % munitVersion
      )
    ),
    publishSettings,
    noMimaSettings, // TODO: change to mimaSettings after artifact is released
    scalaSettings,
    testSettings
  )
  .dependsOn(vulcan)

lazy val docs = project
  .in(file("docs"))
  .settings(
    moduleName := "fs2-kafka-docs",
    name := moduleName.value,
    dependencySettings,
    noPublishSettings,
    scalaSettings,
    mdocSettings,
    buildInfoSettings
  )
  .dependsOn(core, vulcan)
  .enablePlugins(BuildInfoPlugin, DocusaurusPlugin, MdocPlugin, ScalaUnidocPlugin)

lazy val dependencySettings = Seq(
  resolvers += "confluent" at "https://packages.confluent.io/maven/",
  libraryDependencies ++= Seq(
    ("com.dimafeng" %% "testcontainers-scala-scalatest" % testcontainersScalaVersion)
      .cross(CrossVersion.for3Use2_13),
    ("com.dimafeng" %% "testcontainers-scala-kafka" % testcontainersScalaVersion)
      .cross(CrossVersion.for3Use2_13),
    "org.typelevel" %% "discipline-scalatest" % "2.1.5",
    "org.typelevel" %% "cats-effect-laws" % catsEffectVersion,
    "org.typelevel" %% "cats-effect-testkit" % catsEffectVersion,
    "ch.qos.logback" % "logback-classic" % "1.2.6"
  ).map(_ % Test),
  libraryDependencies ++= {
    if (scalaVersion.value.startsWith("3")) Nil
    else
      Seq(
        compilerPlugin(
          ("org.typelevel" %% "kind-projector" % "0.13.2")
            .cross(CrossVersion.full)
        )
      )
  },
  pomPostProcess := { (node: xml.Node) =>
    new xml.transform.RuleTransformer(new xml.transform.RewriteRule {
      def scopedDependency(e: xml.Elem): Boolean =
        e.label == "dependency" && e.child.exists(_.label == "scope")

      override def transform(node: xml.Node): xml.NodeSeq =
        node match {
          case e: xml.Elem if scopedDependency(e) => Nil
          case _                                  => Seq(node)
        }
    }).transform(node).head
  }
)

lazy val mdocSettings = Seq(
  mdoc := (Compile / run).evaluated,
  scalacOptions --= Seq("-Xfatal-warnings", "-Ywarn-unused"),
  crossScalaVersions := Seq(scalaVersion.value),
  ScalaUnidoc / unidoc / unidocProjectFilter := inProjects(core, vulcan),
  ScalaUnidoc / unidoc / target := (LocalRootProject / baseDirectory).value / "website" / "static" / "api",
  cleanFiles += (ScalaUnidoc / unidoc / target).value,
  docusaurusCreateSite := docusaurusCreateSite
    .dependsOn(Compile / unidoc)
    .dependsOn(ThisBuild / updateSiteVariables)
    .value,
  docusaurusPublishGhpages :=
    docusaurusPublishGhpages
      .dependsOn(Compile / unidoc)
      .dependsOn(ThisBuild / updateSiteVariables)
      .value,
  // format: off
  ScalaUnidoc / unidoc / scalacOptions ++= Seq(
    "-doc-source-url", s"https://github.com/fd4s/fs2-kafka/tree/v${(ThisBuild / latestVersion).value}€{FILE_PATH}.scala",
    "-sourcepath", (LocalRootProject / baseDirectory).value.getAbsolutePath,
    "-doc-title", "FS2 Kafka",
    "-doc-version", s"v${(ThisBuild / latestVersion).value}"
  )
  // format: on
)

lazy val buildInfoSettings = Seq(
  buildInfoPackage := "fs2.kafka.build",
  buildInfoObject := "info",
  buildInfoKeys := Seq[BuildInfoKey](
    scalaVersion,
    scalacOptions,
    sourceDirectory,
    ThisBuild / latestVersion,
    BuildInfoKey.map(ThisBuild / version) {
      case (_, v) => "latestSnapshotVersion" -> v
    },
    BuildInfoKey.map(core / moduleName) {
      case (k, v) => "core" ++ k.capitalize -> v
    },
    BuildInfoKey.map(core / crossScalaVersions) {
      case (k, v) => "core" ++ k.capitalize -> v
    },
    BuildInfoKey.map(vulcan / moduleName) {
      case (k, v) => "vulcan" ++ k.capitalize -> v
    },
    BuildInfoKey.map(vulcan / crossScalaVersions) {
      case (k, v) => "vulcan" ++ k.capitalize -> v
    },
    LocalRootProject / organization,
    core / crossScalaVersions,
    BuildInfoKey("fs2Version" -> fs2Version),
    BuildInfoKey("kafkaVersion" -> kafkaVersion),
    BuildInfoKey("vulcanVersion" -> vulcanVersion),
    BuildInfoKey("confluentVersion" -> confluentVersion)
  )
)

lazy val metadataSettings = Seq(
  organization := "com.github.fd4s"
)

ThisBuild / githubWorkflowTargetBranches := Seq("series/*")

ThisBuild / githubWorkflowBuild := Seq(
  WorkflowStep.Sbt(List("ci")),
  WorkflowStep.Sbt(List("docs/run"), cond = Some(s"matrix.scala == '$scala2'"))
)

ThisBuild / githubWorkflowArtifactUpload := false

ThisBuild / githubWorkflowTargetTags ++= Seq("v*")
ThisBuild / githubWorkflowPublishTargetBranches :=
  Seq(RefPredicate.StartsWith(Ref.Tag("v")))

ThisBuild / githubWorkflowPublish := Seq(
  WorkflowStep.Sbt(
    List("ci-release", "docs/docusaurusPublishGhpages"),
    env = Map(
      "GIT_DEPLOY_KEY" -> "${{ secrets.GIT_DEPLOY_KEY }}",
      "PGP_PASSPHRASE" -> "${{ secrets.PGP_PASSPHRASE }}",
      "PGP_SECRET" -> "${{ secrets.PGP_SECRET }}",
      "SONATYPE_PASSWORD" -> "${{ secrets.SONATYPE_PASSWORD }}",
      "SONATYPE_USERNAME" -> "${{ secrets.SONATYPE_USERNAME }}"
    )
  )
)

lazy val publishSettings =
  metadataSettings ++ Seq(
    Test / publishArtifact := false,
    pomIncludeRepository := (_ => false),
    homepage := Some(url("https://fd4s.github.io/fs2-kafka")),
    licenses := List("Apache-2.0" -> url("https://www.apache.org/licenses/LICENSE-2.0.txt")),
    startYear := Some(2018),
    headerLicense := Some(
      de.heikoseeberger.sbtheader.License.ALv2(
        s"${startYear.value.get}-${java.time.Year.now}",
        "OVO Energy Limited",
        HeaderLicenseStyle.SpdxSyntax
      )
    ),
    headerSources / excludeFilter := HiddenFileFilter,
    developers := List(
      Developer(
        id = "vlovgr",
        name = "Viktor Lövgren",
        email = "github@vlovgr.se",
        url = url("https://vlovgr.se")
      ),
      Developer(
        id = "bplommer",
        name = "Ben Plommer",
        email = "@bplommer", // actually a twitter handle but whatever ¯\_(ツ)_/¯
        url = url("https://github.com/bplommer")
      ),
      Developer(
        id = "LMNet",
        name = "Yuriy Badalyantc",
        email = "lmnet89@gmail.com",
        url = url("https://github.com/LMnet")
      )
    )
  )

lazy val mimaSettings = Seq(
  mimaPreviousArtifacts := {
    if (publishArtifact.value) {
      Set(organization.value %% moduleName.value % (ThisBuild / previousStableVersion).value.get)
    } else Set()
  },
  mimaBinaryIssueFilters ++= {
    import com.typesafe.tools.mima.core._
    // format: off
    Seq(
      ProblemFilters.exclude[Problem]("fs2.kafka.internal.*"),
      ProblemFilters.exclude[IncompatibleSignatureProblem]("*")
    )
    // format: on
  }
)

lazy val noMimaSettings = Seq(mimaPreviousArtifacts := Set())

lazy val noPublishSettings =
  publishSettings ++ Seq(
    publish / skip := true,
    publishArtifact := false
  )

ThisBuild / scalaVersion := scala2
ThisBuild / crossScalaVersions := Seq(scala2, scala3)

lazy val scalaSettings = Seq(
  scalacOptions ++= Seq(
    "-deprecation",
    "-encoding",
    "UTF-8",
    "-feature",
    "-language:implicitConversions",
    "-unchecked"
  ) ++ (
    if (scalaVersion.value.startsWith("2"))
      Seq(
        "-language:higherKinds",
        "-Xlint",
        "-Ywarn-dead-code",
        "-Ywarn-numeric-widen",
        "-Ywarn-value-discard",
        "-Ywarn-unused",
        "-Xfatal-warnings"
      )
    else
      Seq(
        "-Ykind-projector",
        "-source:3.0-migration",
        "-Xignore-scala2-macros"
      )
  ),
  Compile / doc / scalacOptions += "-nowarn", // workaround for https://github.com/scala/bug/issues/12007
  Compile / console / scalacOptions --= Seq("-Xlint", "-Ywarn-unused"),
  Test / console / scalacOptions := (Compile / console / scalacOptions).value,
  Compile / unmanagedSourceDirectories ++=
    Seq(
      baseDirectory.value / "src" / "main" / {
        if (scalaVersion.value.startsWith("2.12"))
          "scala-2.12"
        else "scala-2.13+"
      }
    ),
  Test / fork := true
)

lazy val testSettings = Seq(
  Test / logBuffered := false,
  Test / parallelExecution := false,
  Test / testOptions += Tests.Argument("-oDF")
)

def minorVersion(version: String): String = {
  val (major, minor) =
    CrossVersion.partialVersion(version).get
  s"$major.$minor"
}

val latestVersion = settingKey[String]("Latest stable released version")
ThisBuild / latestVersion := {
  val snapshot = (ThisBuild / isSnapshot).value
  val stable = (ThisBuild / isVersionStable).value

  if (!snapshot && stable) {
    (ThisBuild / version).value
  } else {
    (ThisBuild / previousStableVersion).value.get
  }
}

val updateSiteVariables = taskKey[Unit]("Update site variables")
ThisBuild / updateSiteVariables := {
  val file =
    (LocalRootProject / baseDirectory).value / "website" / "variables.js"

  val variables =
    Map[String, String](
      "organization" -> (LocalRootProject / organization).value,
      "coreModuleName" -> (core / moduleName).value,
      "latestVersion" -> (ThisBuild / latestVersion).value,
      "scalaPublishVersions" -> {
        val minorVersions = (core / crossScalaVersions).value.map(minorVersion)
        if (minorVersions.size <= 2) minorVersions.mkString(" and ")
        else minorVersions.init.mkString(", ") ++ " and " ++ minorVersions.last
      }
    )

  val fileHeader =
    "// Generated by sbt. Do not edit directly."

  val fileContents =
    variables.toList
      .sortBy { case (key, _) => key }
      .map { case (key, value) => s"  $key: '$value'" }
      .mkString(s"$fileHeader\nmodule.exports = {\n", ",\n", "\n};\n")

  IO.write(file, fileContents)
}

def addCommandsAlias(name: String, values: List[String]) =
  addCommandAlias(name, values.mkString(";", ";", ""))

addCommandsAlias(
  "validate",
  List(
    "+clean",
    "+test",
    //"+mimaReportBinaryIssues",
    "+scalafmtCheck",
    "scalafmtSbtCheck",
    "+headerCheck",
    "+doc",
    "docs/run"
  )
)

addCommandsAlias(
  "ci",
  List(
    "clean",
    "test",
    // "mimaReportBinaryIssues",
    "scalafmtCheck",
    "scalafmtSbtCheck",
    "headerCheck",
    "doc"
  )
)<|MERGE_RESOLUTION|>--- conflicted
+++ resolved
@@ -12,15 +12,9 @@
 
 val vulcanVersion = "1.7.1"
 
-<<<<<<< HEAD
+val munitVersion = "0.7.29"
+
 val scala2 = "2.13.6"
-=======
-val munitVersion = "0.7.29"
-
-val scala212 = "2.12.15"
-
-val scala213 = "2.13.6"
->>>>>>> 10d548e2
 
 val scala3 = "3.0.2"
 
