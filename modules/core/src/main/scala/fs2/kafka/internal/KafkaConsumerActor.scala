--- conflicted
+++ resolved
@@ -234,18 +234,16 @@
     offsets: Map[TopicPartition, OffsetAndMetadata]
   )(
     k: (Either[Throwable, Unit] => Unit) => F[Unit]
-  ): F[Unit] = {
-    F.asyncF[Unit] { cb =>
-        k(cb)
-      }
-      .guarantee(context.shift)
-      .timeoutTo(settings.commitTimeout, F.raiseError[Unit] {
-        CommitTimeoutException(
-          settings.commitTimeout,
-          offsets
-        )
-      })
-  }
+  ): F[Unit] = 
+  F.async[Unit] { (cb: Either[Throwable, Unit] => Unit) =>
+            k(cb)
+          }
+          .timeoutTo(settings.commitTimeout, F.raiseError[Unit] {
+            CommitTimeoutException(
+              settings.commitTimeout,
+              offsets
+            )
+          })
 
   private[this] def manualCommitAsync(request: Request.ManualCommitAsync[F, K, V]): F[Unit] = {
     val commit = runCommitAsync(request.offsets) { cb =>
@@ -378,22 +376,9 @@
 
   private[this] val offsetCommit: Map[TopicPartition, OffsetAndMetadata] => F[Unit] =
     offsets => {
-<<<<<<< HEAD
-      val commit =
-        F.async[Unit] { (cb: Either[Throwable, Unit] => Unit) =>
-            requests.enqueue1(Request.Commit(offsets, cb)).as(None)
-          }
-          .timeoutTo(settings.commitTimeout, F.raiseError[Unit] {
-            CommitTimeoutException(
-              settings.commitTimeout,
-              offsets
-            )
-          })
-=======
       val commit = runCommitAsync(offsets) { cb =>
         requests.enqueue1(Request.Commit(offsets, cb))
       }
->>>>>>> b04e906f
 
       commit.handleErrorWith {
         settings.commitRecovery
