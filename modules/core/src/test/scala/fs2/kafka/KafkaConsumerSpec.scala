--- conflicted
+++ resolved
@@ -1,13 +1,8 @@
 package fs2.kafka
 
 import cats.data.NonEmptySet
-<<<<<<< HEAD
 import cats.effect.Ref
-import cats.effect.IO
-=======
-import cats.effect.concurrent.Ref
 import cats.effect.{Fiber, IO}
->>>>>>> cdc8031d
 import cats.implicits._
 import cats.effect.unsafe.implicits.global
 import fs2.concurrent.{Queue, SignallingRef}
@@ -159,265 +154,6 @@
       }
     }
 
-<<<<<<< HEAD
-    it("should correctly get partitions from topic via partitionsFor") {
-      withKafka { (config, topic) =>
-        val partitions = List(0, 1, 2)
-
-        createCustomTopic(topic, partitions = partitions.size)
-
-        val info =
-          consumerStream[IO]
-            .using(consumerSettings[IO](config))
-            .evalMap(_.partitionsFor(topic))
-
-        val res =
-          info.compile.lastOrError
-            .unsafeRunSync()
-
-        res.map(_.partition()) should contain theSameElementsAs partitions
-        res.map(_.topic()).toSet should contain theSameElementsAs Set(topic)
-      }
-    }
-
-    it("should fail when to get partitions from topic via partitionsFor with a small timeout") {
-      withKafka { (config, topic) =>
-        val partitions = List(0, 1, 2)
-
-        createCustomTopic(topic, partitions = partitions.size)
-
-        val info =
-          consumerStream[IO]
-            .using(consumerSettings[IO](config))
-            .evalTap(_.partitionsFor(topic, 1.nanos))
-
-        val res =
-          info.compile.lastOrError.attempt
-            .unsafeRunSync()
-
-        res.left.toOption match {
-          case Some(e) => e shouldBe a[TimeoutException]
-          case _       => fail("No exception was rised!")
-        }
-      }
-    }
-
-    it("should get metrics") {
-      withKafka { (config, topic) =>
-        val partitions = List(0, 1, 2)
-
-        createCustomTopic(topic, partitions = partitions.size)
-
-        val info =
-          consumerStream[IO]
-            .using(consumerSettings[IO](config))
-            .evalMap(_.metrics)
-
-        val res =
-          info
-            .take(1)
-            .compile
-            .lastOrError
-            .unsafeRunSync()
-
-        assert(res.nonEmpty)
-      }
-    }
-
-    it("should correctly unsubscribe") {
-      withKafka { (config, topic) =>
-        createCustomTopic(topic, partitions = 3)
-        val produced = (0 until 1).map(n => s"key-$n" -> s"value->$n")
-        publishToKafka(topic, produced)
-
-        val cons = consumerStream[IO]
-          .using(consumerSettings[IO](config).withGroupId("test"))
-          .evalTap(_.subscribeTo(topic))
-
-        val topicStream = (for {
-          cntRef <- Stream.eval(Ref.of[IO, Int](0))
-          unsubscribed <- Stream.eval(Ref.of[IO, Boolean](false))
-          partitions <- Stream.eval(Ref.of[IO, Set[TopicPartition]](Set.empty[TopicPartition]))
-
-          consumer1 <- cons
-          consumer2 <- cons
-
-          _ <- Stream(
-            consumer1.stream.evalTap(_ => cntRef.update(_ + 1)),
-            consumer2.stream.concurrently(
-              consumer2.assignmentStream.evalTap(
-                assignedTopicPartitions => partitions.set(assignedTopicPartitions)
-              )
-            )
-          ).parJoinUnbounded
-
-          cntValue <- Stream.eval(cntRef.get)
-          unsubscribedValue <- Stream.eval(unsubscribed.get)
-          _ <- Stream.eval(
-            if (cntValue >= 3 && !unsubscribedValue) //wait for some processed elements from first consumer
-              unsubscribed.set(true) >> consumer1.unsubscribe // unsubscribe
-            else IO.unit
-          )
-          _ <- Stream.eval(IO { publishToKafka(topic, produced) }) // publish some elements to topic
-
-          partitionsValue <- Stream.eval(partitions.get)
-        } yield (partitionsValue)).interruptAfter(10.seconds)
-
-        val res = topicStream.compile.toVector
-          .unsafeRunSync()
-
-        res.last.size shouldBe 3 // in last message should be all partitions
-      }
-    }
-
-    it("should handle rebalance") {
-      withKafka { (config, topic) =>
-        createCustomTopic(topic, partitions = 3)
-        val produced1 = (0 until 100).map(n => s"key-$n" -> s"value->$n")
-        val produced2 = (100 until 200).map(n => s"key-$n" -> s"value->$n")
-        val producedTotal = produced1.size.toLong + produced2.size.toLong
-
-        val consumer = (queue: Queue[IO, CommittableConsumerRecord[IO, String, String]]) =>
-          consumerStream[IO]
-            .using(consumerSettings(config))
-            .evalTap(_.subscribeTo(topic))
-            .evalMap(_.stream.evalMap(queue.enqueue1).compile.drain.start.void)
-
-        (for {
-          queue <- Stream.eval(Queue.unbounded[IO, CommittableConsumerRecord[IO, String, String]])
-          ref <- Stream.eval(Ref.of[IO, Map[String, Int]](Map.empty))
-          _ <- consumer(queue)
-          _ <- Stream.eval(IO.sleep(5.seconds))
-          _ <- Stream.eval(IO(publishToKafka(topic, produced1)))
-          _ <- consumer(queue)
-          _ <- Stream.eval(IO.sleep(5.seconds))
-          _ <- Stream.eval(IO(publishToKafka(topic, produced2)))
-          _ <- Stream.eval {
-            queue.dequeue
-              .evalMap { committable =>
-                ref.modify { counts =>
-                  val key = committable.record.key
-                  val newCounts = counts.updated(key, counts.getOrElse(key, 0) + 1)
-                  (newCounts, newCounts)
-                }
-              }
-              .takeWhile(_.size < 200)
-              .compile
-              .drain
-          }
-          keys <- Stream.eval(ref.get)
-          _ <- Stream.eval(IO(assert {
-            keys.size.toLong == producedTotal && {
-              keys == (0 until 200).map { n =>
-                s"key-$n" -> (if (n < 100) 2 else 1)
-              }.toMap
-            }
-          }))
-        } yield ()).compile.drain.unsafeRunSync()
-      }
-    }
-
-    it("should close all streams on rebalance when using partitionedStream") {
-
-      withKafka { (config, topic) =>
-        val numPartitions = 3
-        createCustomTopic(topic, partitions = numPartitions)
-
-        val timeoutRunTest = Duration(15, SECONDS)
-
-        def stream(streamsClosed: Ref[IO, Int]) = {
-          for {
-            consumer <- consumerStream[IO]
-              .using(consumerSettings[IO](config).withGroupId("test"))
-              .evalTap(_.subscribeTo(topic))
-            _ <- consumer.partitionedStream.map { stream =>
-              stream.onFinalize(streamsClosed.update(_ + 1))
-            }.parJoinUnbounded
-          } yield ()
-        }
-
-        val s = for {
-          stopSignal <- Stream.eval(SignallingRef[IO, Boolean](false))
-          streamsClosedRef <- Stream.eval(Ref.of[IO, Int](0))
-          stream1 = stream(streamsClosedRef)
-          stream2 = stream(streamsClosedRef)
-
-          publishStream = Stream
-            .unfold[IO, Int, Int](0)(cur => Some((cur, cur + 1)))
-            .evalTap(i => IO(publishToKafka(topic, Seq((s"key-$i", s"value-$i")))))
-            .repeat
-            .interruptWhen(stopSignal)
-
-          _ <- publishStream.concurrently(
-            // run second stream to init rebalance after init rebalance, default setting is 3 secs
-            Stream(stream1, Stream.sleep[IO](Duration(5, SECONDS)) >> stream2).parJoinUnbounded
-          )
-          streamsClosed <- Stream.eval(streamsClosedRef.get)
-          _ <- Stream.eval(stopSignal.set(streamsClosed == numPartitions))
-        } yield (streamsClosed)
-
-        val closedStreams =
-          s.interruptAfter(timeoutRunTest).compile.lastOrError.unsafeRunSync()
-
-        assert(closedStreams == numPartitions) // should close all first streams from first consumer
-      }
-    }
-
-    it("should close all streams on rebalance when using partitionedStream several times") {
-
-      withKafka { (config, topic) =>
-        val numPartitions = 3
-        createCustomTopic(topic, partitions = numPartitions)
-
-        val timeoutRunTest = Duration(15, SECONDS)
-
-        def stream(streamsClosed: Ref[IO, Int]) = {
-          for {
-            consumer <- consumerStream[IO]
-              .using(consumerSettings[IO](config).withGroupId("test"))
-              .evalTap(_.subscribeTo(topic))
-            _ <- consumer.partitionedStream
-              .map { stream =>
-                stream.onFinalize(streamsClosed.update(_ + 1))
-              }
-              .parJoinUnbounded
-              .concurrently(
-                consumer.partitionedStream.map { stream =>
-                  stream.onFinalize(streamsClosed.update(_ + 1))
-                }.parJoinUnbounded
-              )
-          } yield ()
-        }
-
-        val s = for {
-          stopSignal <- Stream.eval(SignallingRef[IO, Boolean](false))
-          streamsClosedRef <- Stream.eval(Ref.of[IO, Int](0))
-          stream1 = stream(streamsClosedRef)
-          stream2 = stream(streamsClosedRef)
-
-          publishStream = Stream
-            .unfold[IO, Int, Int](0)(cur => Some((cur, cur + 1)))
-            .evalTap(i => IO(publishToKafka(topic, Seq((s"key-$i", s"value-$i")))))
-            .repeat
-            .interruptWhen(stopSignal)
-
-          _ <- publishStream.concurrently(
-            // run second stream to init rebalance after init rebalance, default setting is 3 secs
-            Stream(stream1, Stream.sleep[IO](Duration(5, SECONDS)) >> stream2).parJoinUnbounded
-          )
-          streamsClosed <- Stream.eval(streamsClosedRef.get)
-          _ <- Stream.eval(stopSignal.set(streamsClosed == numPartitions * 2))
-        } yield (streamsClosed)
-
-        val closedStreams =
-          s.interruptAfter(timeoutRunTest).compile.lastOrError.unsafeRunSync()
-
-        assert(closedStreams == numPartitions * 2) // should close all first streams from first consumer
-      }
-    }
-
-=======
->>>>>>> cdc8031d
     it("should read from the given offset") {
       withKafka {
         seekTest(numRecords = 100, readOffset = 90)
