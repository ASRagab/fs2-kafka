--- conflicted
+++ resolved
@@ -40,17 +40,9 @@
       )
 
     val stream =
-<<<<<<< HEAD
-      transactionalProducerStream(producerSettings)
+      TransactionalKafkaProducer.stream(producerSettings)
         .flatMap { producer =>
-          consumerStream(consumerSettings)
-=======
-      TransactionalKafkaProducer.stream[IO]
-        .using(producerSettings)
-        .flatMap { producer =>
-          KafkaConsumer.stream[IO]
-            .using(consumerSettings)
->>>>>>> 35c49bc1
+          KafkaConsumer.stream(consumerSettings)
             .evalTap(_.subscribeTo("topic"))
             .flatMap(_.stream)
             .mapAsync(25) { committable =>
